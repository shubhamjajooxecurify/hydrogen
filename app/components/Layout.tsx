--- conflicted
+++ resolved
@@ -12,23 +12,16 @@
   IconMenu,
   IconCaret,
   Section,
-<<<<<<< HEAD
   CountrySelector,
-=======
   CartDetails,
   CartEmpty,
->>>>>>> 7b88ab20
 } from "~/components";
 import { Await, Link, useFetcher } from "@remix-run/react";
 import { useWindowScroll } from "react-use";
 import { Disclosure } from "@headlessui/react";
 import type { LayoutData } from "~/data";
-<<<<<<< HEAD
-import { Country } from "@shopify/hydrogen-ui-alpha/storefront-api-types";
-=======
-import type { Cart } from "@shopify/hydrogen-ui-alpha/storefront-api-types";
+import type { Cart, Country } from "@shopify/hydrogen-ui-alpha/storefront-api-types";
 import { Suspense, useEffect } from "react";
->>>>>>> 7b88ab20
 
 export function Layout({
   children,
@@ -36,18 +29,13 @@
 }: {
   children: React.ReactNode;
   data: {
-<<<<<<< HEAD
-    layoutData: LayoutData;
+    layout: LayoutData;
     countries: Array <Country>;
     defaultCountry: Country;
-  }
-=======
-    layout: LayoutData;
     cart: Promise<Cart>;
   };
->>>>>>> 7b88ab20
-}) {
-  const {layoutData, countries, defaultCountry} = data;
+}) {
+  const {layout, countries, defaultCountry, cart} = data;
   return (
     <>
       <div className="flex flex-col min-h-screen">
@@ -56,24 +44,16 @@
             Skip to content
           </a>
         </div>
-<<<<<<< HEAD
-        <Header title={layoutData.shop.name} menu={layoutData.headerMenu} />
-=======
         <Header
-          title={data.layout.shop.name}
-          menu={data.layout.headerMenu}
-          cart={data.cart}
+          title={layout.shop.name}
+          menu={layout.headerMenu}
+          cart={cart}
         />
->>>>>>> 7b88ab20
         <main role="main" id="mainContent" className="flex-grow">
           {children}
         </main>
       </div>
-<<<<<<< HEAD
-      <Footer menu={layoutData.footerMenu} countries={countries} defaultCountry={defaultCountry} />
-=======
-      <Footer menu={data.layout.footerMenu} />
->>>>>>> 7b88ab20
+      <Footer menu={layout.footerMenu} countries={countries} defaultCountry={defaultCountry} />
     </>
   );
 }
