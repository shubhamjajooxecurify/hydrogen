--- conflicted
+++ resolved
@@ -54,24 +54,14 @@
   "files": [
     "dist"
   ],
-  "peerDependencies": {
-<<<<<<< HEAD
-    "@remix-run/react": "1.12.0",
-    "@remix-run/server-runtime": "1.12.0",
-    "@shopify/storefront-kit-react": "*"
-  },
-=======
-    "@remix-run/react": "*",
-    "@remix-run/server-runtime": "1.11.0"
-  },
   "dependencies": {
-    "recursive-readdir": "^2.2.3",
     "@shopify/storefront-kit-react": "^2023.1.3"
   },
->>>>>>> bc355f4c
+  "peerDependencies": {
+    "@remix-run/react": "1.12.0",
+    "@remix-run/server-runtime": "1.12.0"
+  },
   "devDependencies": {
-    "@shopify/storefront-kit-react": "*",
-    "@types/recursive-readdir": "^2.2.1",
     "@shopify/hydrogen-react": "*",
     "vitest": "^0.27.2",
     "schema-dts": "^1.1.0"
