import {
  createStorefrontClient as createStorefrontUtilities,
  type StorefrontApiResponseOk,
} from '@shopify/hydrogen-react';
import type {ExecutionArgs} from 'graphql';
import {
  FetchCacheOptions,
  fetchWithServerCache,
  checkGraphQLErrors,
} from './cache/fetch';
import {
  STOREFRONT_API_BUYER_IP_HEADER,
  STOREFRONT_REQUEST_GROUP_ID_HEADER,
} from './constants';
import {
  CacheNone,
  CacheLong,
  CacheShort,
  CacheCustom,
  type CachingStrategy,
} from './cache/strategies';
import {generateUUID} from './utils/uuid';
import {parseJSON} from './utils/parse-json';

type StorefrontApiResponse<T> = StorefrontApiResponseOk<T>;

export type StorefrontClientProps = Parameters<
  typeof createStorefrontUtilities
>[0];

export type Storefront = ReturnType<
  typeof createStorefrontClient
>['storefront'];

export type HydrogenContext = {
  storefront: Storefront;
  [key: string]: unknown;
};

export type CreateStorefrontClientOptions = {
  cache?: Cache;
  buyerIp?: string;
  requestGroupId?: string;
  waitUntil?: ExecutionContext['waitUntil'];
};

type StorefrontCommonOptions = {
  variables?: ExecutionArgs['variableValues'];
  headers?: HeadersInit;
};

export type StorefrontQueryOptions = StorefrontCommonOptions & {
  query: string;
  mutation?: never;
  cache?: CachingStrategy;
};

export type StorefrontMutationOptions = StorefrontCommonOptions & {
  query?: never;
  mutation: string;
  cache?: never;
};

<<<<<<< HEAD
// Check if the response body has GraphQL errors
// https://spec.graphql.org/June2018/#sec-Response-Format
const shouldCacheResponse = (body: any) => {
  try {
    return !body?.errors;
  } catch {
    // If we can't parse the response, then assume
    // an error and don't cache the response
    return false;
  }
};

const StorefrontApiError = class extends Error {} as ErrorConstructor;
export const isStorefrontApiError = (error: any) =>
  error instanceof StorefrontApiError;

const isQueryRE = /(^|}\s)query[\s({]/im;
const isMutationRE = /(^|}\s)mutation[\s({]/im;

function minifyQuery(string: string) {
  return string
    .replace(/\s*#.*$/gm, '') // Remove GQL comments
    .replace(/\s+/gm, ' ') // Minify spaces
    .trim();
}

=======
>>>>>>> b9fa1175
export function createStorefrontClient(
  clientOptions: StorefrontClientProps,
  {
    cache,
    waitUntil,
    buyerIp,
    requestGroupId = generateUUID(),
  }: CreateStorefrontClientOptions = {},
) {
  const {getPublicTokenHeaders, getPrivateTokenHeaders, getStorefrontApiUrl} =
    createStorefrontUtilities(clientOptions);

  const getHeaders = clientOptions.privateStorefrontToken
    ? getPrivateTokenHeaders
    : getPublicTokenHeaders;

  const defaultHeaders = getHeaders({contentType: 'json'});

  defaultHeaders[STOREFRONT_REQUEST_GROUP_ID_HEADER] = requestGroupId;
  if (buyerIp) defaultHeaders[STOREFRONT_API_BUYER_IP_HEADER] = buyerIp;

  async function callStorefrontApi<T>({
    query,
    mutation,
    variables,
    cache: cacheOptions,
    headers = [],
  }: StorefrontQueryOptions | StorefrontMutationOptions): Promise<T> {
    const userHeaders =
      headers instanceof Headers
        ? Object.fromEntries(headers.entries())
        : Array.isArray(headers)
        ? Object.fromEntries(headers)
        : headers;

    const url = getStorefrontApiUrl();
    const requestInit = {
      method: 'POST',
      headers: {...defaultHeaders, ...userHeaders},
      body: JSON.stringify({
        query: query ?? mutation,
        variables,
      }),
    };

    const [body, response] = await fetchWithServerCache(url, requestInit, {
      cacheInstance: mutation ? undefined : cache,
      cache: cacheOptions || CacheShort(),
      shouldCacheResponse: checkGraphQLErrors,
      waitUntil,
    });

    if (!response.ok) {
      /**
       * The Storefront API might return a string error, or a JSON-formatted {error: string}.
       * We try both and conform them to a single {errors} format.
       */
      let errors;
      try {
        errors = parseJSON(body);
      } catch (_e) {
        errors = [{message: body}];
      }

      throwError(response, errors);
    }

    const {data, errors} = body as StorefrontApiResponse<T>;

    if (errors?.length) throwError(response, errors, StorefrontApiError);

    return data as T;
  }

  return {
    storefront: {
      query: <T>(
        query: string,
        payload?: StorefrontCommonOptions & {cache?: CachingStrategy},
      ) => {
        query = minifyQuery(query);
        if (isMutationRE.test(query))
          throw new Error('storefront.query cannot execute mutations');

        return callStorefrontApi<T>({...payload, query});
      },
      mutate: <T>(mutation: string, payload?: StorefrontCommonOptions) => {
        mutation = minifyQuery(mutation);
        if (isQueryRE.test(mutation))
          throw new Error('storefront.mutate cannot execute queries');

        return callStorefrontApi<T>({...payload, mutation});
      },
      getPublicTokenHeaders,
      getPrivateTokenHeaders,
      getStorefrontApiUrl,
      cache,
      CacheNone,
      CacheLong,
      CacheShort,
      CacheCustom,
    },
    fetch: (
      url: string,
      {
        hydrogen,
        ...requestInit
      }: RequestInit & {
        hydrogen?: Omit<FetchCacheOptions, 'cacheInstance' | 'waitUntil'>;
      },
    ) =>
      fetchWithServerCache(url, requestInit, {
        waitUntil,
        cacheKey: [url, requestInit],
        cacheInstance: cache,
        ...hydrogen,
      }),
  };
}

function throwError<T>(
  response: Response,
  errors: StorefrontApiResponse<T>['errors'],
  ErrorConstructor = Error,
) {
  const reqId = response.headers.get('x-request-id');
  const reqIdMessage = reqId ? ` - Request ID: ${reqId}` : '';

  if (errors) {
    const errorMessages =
      typeof errors === 'string'
        ? errors
        : errors.map((error) => error.message).join('\n');

    throw new ErrorConstructor(errorMessages + reqIdMessage);
  }

  throw new ErrorConstructor(
    `API response error: ${response.status}` + reqIdMessage,
  );
}<|MERGE_RESOLUTION|>--- conflicted
+++ resolved
@@ -61,19 +61,6 @@
   cache?: never;
 };
 
-<<<<<<< HEAD
-// Check if the response body has GraphQL errors
-// https://spec.graphql.org/June2018/#sec-Response-Format
-const shouldCacheResponse = (body: any) => {
-  try {
-    return !body?.errors;
-  } catch {
-    // If we can't parse the response, then assume
-    // an error and don't cache the response
-    return false;
-  }
-};
-
 const StorefrontApiError = class extends Error {} as ErrorConstructor;
 export const isStorefrontApiError = (error: any) =>
   error instanceof StorefrontApiError;
@@ -88,8 +75,6 @@
     .trim();
 }
 
-=======
->>>>>>> b9fa1175
 export function createStorefrontClient(
   clientOptions: StorefrontClientProps,
   {
