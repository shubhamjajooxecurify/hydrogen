--- conflicted
+++ resolved
@@ -15,12 +15,7 @@
     "baseUrl": ".",
     "types": ["@shopify/oxygen-workers-types"],
     "paths": {
-      "~/*": ["app/*"],
-<<<<<<< HEAD
-      "@remix-run/oxygen": ["../../node_modules/@shopify/h2-test-remix-oxygen"]
-=======
-      "@shopify/hydrogen": ["../../node_modules/@shopify/h2-test-hydrogen"]
->>>>>>> 53596751
+      "~/*": ["app/*"]
     },
 
     // Remix takes care of building everything in `./app` with `remix build`.
