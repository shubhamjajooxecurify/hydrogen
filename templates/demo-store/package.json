--- conflicted
+++ resolved
@@ -16,15 +16,9 @@
   "dependencies": {
     "@headlessui/react": "^1.7.2",
     "@remix-run/react": "1.12.0",
-<<<<<<< HEAD
     "@shopify/cli": "3.29.0",
-    "@shopify/cli-hydrogen": "^4.0.0-alpha.9",
-    "@shopify/hydrogen": "^2.0.0-alpha.3",
-=======
-    "@shopify/cli": "^3.23.0",
     "@shopify/cli-hydrogen": "^4.0.0-alpha.10",
     "@shopify/hydrogen": "^2023.1.0-alpha.1",
->>>>>>> 14f56712
     "@shopify/remix-oxygen": "^1.0.0-alpha.3",
     "clsx": "^1.2.1",
     "concurrently": "^7.5.0",
