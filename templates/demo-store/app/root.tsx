--- conflicted
+++ resolved
@@ -63,15 +63,9 @@
   const cartId = await session.get('cartId');
 
   return defer({
-<<<<<<< HEAD
     layout: await getLayoutData(params),
     countries: getCountries(),
     cart: cartId ? getCart({cartId, params, context}) : undefined,
-=======
-    layout: await getLayoutData(context, params),
-    countries: getCountries(context),
-    cart: cartId ? getCart(context, {cartId, params}) : undefined,
->>>>>>> ca61d779
   });
 }
 
@@ -254,8 +248,6 @@
     width
     height
   }
-
-
 `;
 
 export async function getCart({
