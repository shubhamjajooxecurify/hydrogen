import {
  json,
  LoaderArgs,
  MetaFunction,
  SerializeFrom,
} from '@shopify/hydrogen-remix';
import type {Page as PageType} from '@shopify/hydrogen-react/storefront-api-types';
import {useLoaderData} from '@remix-run/react';
import invariant from 'tiny-invariant';
import {PageHeader} from '~/components';
import {getLocalizationFromLang} from '~/lib/utils';

export async function loader({params, context: {storefront}}: LoaderArgs) {
  invariant(params.pageHandle, 'Missing page handle');

  const {language} = getLocalizationFromLang(params.lang);
<<<<<<< HEAD
  const {page} = await storefront.query<{page: Page}>(PAGE_QUERY, {
=======
  const {page} = await storefront.query<{page: PageType}>({
    query: PAGE_QUERY,
>>>>>>> b9fa1175
    variables: {
      language,
      handle: params.pageHandle,
    },
  });

  if (!page) {
    throw new Response('Not found', {status: 404});
  }

  return json(
    {page},
    {
      headers: {
        // TODO cacheLong()
      },
    },
  );
}

export const meta: MetaFunction = ({
  data,
}: {
  data: SerializeFrom<typeof loader> | undefined;
}) => {
  return {
    title: data?.page?.seo?.title ?? 'Page',
    description: data?.page?.seo?.description,
  };
};

export default function Page() {
  const {page} = useLoaderData<typeof loader>();

  return (
    <>
      <PageHeader heading={page.title}>
        <div
          dangerouslySetInnerHTML={{__html: page.body}}
          className="prose dark:prose-invert"
        />
      </PageHeader>
    </>
  );
}

const PAGE_QUERY = `#graphql
  query PageDetails($language: LanguageCode, $handle: String!)
  @inContext(language: $language) {
    page(handle: $handle) {
      id
      title
      body
      seo {
        description
        title
      }
    }
  }
`;<|MERGE_RESOLUTION|>--- conflicted
+++ resolved
@@ -14,12 +14,7 @@
   invariant(params.pageHandle, 'Missing page handle');
 
   const {language} = getLocalizationFromLang(params.lang);
-<<<<<<< HEAD
-  const {page} = await storefront.query<{page: Page}>(PAGE_QUERY, {
-=======
-  const {page} = await storefront.query<{page: PageType}>({
-    query: PAGE_QUERY,
->>>>>>> b9fa1175
+  const {page} = await storefront.query<{page: PageType}>(PAGE_QUERY, {
     variables: {
       language,
       handle: params.pageHandle,
