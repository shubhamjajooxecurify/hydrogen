import {
  redirect,
  type ActionFunction,
  type AppLoadContext,
  type LoaderArgs,
<<<<<<< HEAD
} from '@remix-run/oxygen';
=======
} from '@shopify/remix-oxygen';
import {getLocaleFromRequest} from '~/lib/utils';
>>>>>>> aa9c49f5

export async function logout(context: AppLoadContext) {
  const {session} = context;
  session.unset('customerAccessToken');

  return redirect(`${context.storefront.i18n!.pathPrefix}/account/login`, {
    headers: {
      'Set-Cookie': await session.commit(),
    },
  });
}

export async function loader({context}: LoaderArgs) {
  return redirect(context.storefront.i18n!.pathPrefix);
}

export const action: ActionFunction = async ({context}) => {
  return logout(context);
};<|MERGE_RESOLUTION|>--- conflicted
+++ resolved
@@ -3,12 +3,7 @@
   type ActionFunction,
   type AppLoadContext,
   type LoaderArgs,
-<<<<<<< HEAD
-} from '@remix-run/oxygen';
-=======
 } from '@shopify/remix-oxygen';
-import {getLocaleFromRequest} from '~/lib/utils';
->>>>>>> aa9c49f5
 
 export async function logout(context: AppLoadContext) {
   const {session} = context;
